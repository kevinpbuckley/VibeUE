#pragma once

#include "CoreMinimal.h"
#include "Core/Result.h"
#include "Services/Common/ServiceBase.h"

// Forward declarations
class UBlueprint;
class UEdGraph;
class UEdGraphNode;
class UEdGraphPin;
class UK2Node;
struct FEdGraphPinType;
struct FGraphInfo;

/**
 * Information about a pin connection
 */
struct VIBEUE_API FPinConnectionInfo
{
    FString SourceNodeId;
    FString SourcePinName;
    FString TargetNodeId;
    FString TargetPinName;
    FString PinType;
};

struct VIBEUE_API FPinLinkBreakInfo
{
    FString OtherNodeId;
    FString OtherNodeClass;
    FString OtherPinId;
    FString OtherPinName;
    FString PinRole;
};

struct VIBEUE_API FPinLinkCreateInfo
{
    FString FromPinId;
    FString ToPinId;
    FString FromPinRole;
    FString ToNodeId;
    FString ToNodeClass;
    FString ToPinName;
};

struct VIBEUE_API FPinConnectionRequest
{
    int32 Index = 0;
    UEdGraphPin* SourcePin = nullptr;
    UEdGraphNode* SourceNode = nullptr;
    UEdGraph* SourceGraph = nullptr;
    FString SourceNodeId;
    FString SourcePinIdentifier;
    UEdGraphPin* TargetPin = nullptr;
    UEdGraphNode* TargetNode = nullptr;
    UEdGraph* TargetGraph = nullptr;
    FString TargetNodeId;
    FString TargetPinIdentifier;
    bool bAllowConversionNode = true;
    bool bAllowPromotion = true;
    bool bBreakExistingLinks = true;
};

struct VIBEUE_API FPinConnectionResult
{
    int32 Index = 0;
    bool bSuccess = false;
    bool bAlreadyConnected = false;
    FString ErrorCode;
    FString ErrorMessage;
    FString SchemaResponse;
    FString SourceNodeId;
    FString TargetNodeId;
    FString SourcePinIdentifier;
    FString TargetPinIdentifier;
    TArray<FPinLinkBreakInfo> BrokenLinks;
    TArray<FPinLinkCreateInfo> CreatedLinks;
    bool bGraphModified = false;
    UEdGraph* ModifiedGraph = nullptr;
    bool bBlueprintModified = false;
};

struct VIBEUE_API FPinConnectionBatchResult
{
    TArray<FPinConnectionResult> Results;
    TArray<UEdGraph*> ModifiedGraphs;
    bool bBlueprintModified = false;
};

/**
 * Request to disconnect pins
 */
struct VIBEUE_API FPinDisconnectionRequest
{
    int32 Index = 0;
    UEdGraphPin* SourcePin = nullptr;
    UEdGraphNode* SourceNode = nullptr;
    UEdGraph* SourceGraph = nullptr;
    FString SourcePinIdentifier;
    UEdGraphPin* TargetPin = nullptr;
    UEdGraphNode* TargetNode = nullptr;
    UEdGraph* TargetGraph = nullptr;
    FString TargetPinIdentifier;
    bool bBreakAll = true;  // If true, break all links; if false, break specific link
};

/**
 * Result of pin disconnection operation
 */
struct VIBEUE_API FPinDisconnectionResult
{
    int32 Index = 0;
    bool bSuccess = false;
    FString ErrorCode;
    FString ErrorMessage;
    FString PinIdentifier;
    FString SourcePinIdentifier;
    FString TargetPinIdentifier;
    TArray<FPinLinkBreakInfo> BrokenLinks;
    bool bGraphModified = false;
    UEdGraph* ModifiedGraph = nullptr;
};

/**
 * Batch disconnection results
 */
struct VIBEUE_API FPinDisconnectionBatchResult
{
    TArray<FPinDisconnectionResult> Results;
    TArray<UEdGraph*> ModifiedGraphs;
    bool bBlueprintModified = false;
};

/**
 * Descriptor for a node type available in the palette
 */
struct VIBEUE_API FNodeDescriptor
{
    FString NodeType;
    FString DisplayName;
    FString Category;
    FString Description;
    TArray<FString> Keywords;
    FString SpawnerKey;
};

/**
 * Detailed information about a specific node instance
 */
struct VIBEUE_API FNodeInfo
{
    FString NodeId;
    FString NodeType;
    FString DisplayName;
    FVector2D Position;
    FString GraphName;
    TArray<FPinConnectionInfo> Connections;
    TMap<FString, FString> Properties;
};

/**
 * Information about a deleted node
 */
struct VIBEUE_API FNodeDeletionInfo
{
    FString NodeId;
    FString NodeType;
    FString GraphName;
    TArray<FPinConnectionInfo> DisconnectedPins;
    bool bWasProtected;
};

/**
 * Parameters for creating an input action node
 */
struct VIBEUE_API FInputActionNodeParams
{
    FString ActionName;
    FVector2D Position;
};

/**
<<<<<<< HEAD
 * Configuration for creating an event node
 */
struct VIBEUE_API FEventConfiguration
{
    FString EventName;
    FVector2D Position;
    FString GraphName; // Optional: target graph name (defaults to EventGraph if empty or not specified)
=======
 * Search criteria for finding nodes in a blueprint
 */
struct VIBEUE_API FNodeSearchCriteria
{
    FString NodeType;        // Node type to search for (e.g., "K2Node_Event")
    FString NamePattern;     // Optional: Name pattern to match
    FString GraphScope;      // Optional: Graph name to search in (empty = all graphs)
    TOptional<FString> FunctionName;  // Reserved for future use: Function-scoped search
>>>>>>> a7114905
};

/**
 * Service for Blueprint node operations (create, connect, configure)
 * Extracted from BlueprintNodeCommands.cpp to provide focused node management
 */
class VIBEUE_API FBlueprintNodeService : public FServiceBase
{
public:
    explicit FBlueprintNodeService(TSharedPtr<FServiceContext> Context);
    virtual ~FBlueprintNodeService() = default;
    
    // FServiceBase interface
    virtual FString GetServiceName() const override { return TEXT("BlueprintNodeService"); }
    
    // Node lifecycle
    TResult<UK2Node*> CreateNode(UBlueprint* Blueprint, const FString& GraphName, 
                                 const FString& NodeType, const FVector2D& Position);
    TResult<FNodeDeletionInfo> DeleteNode(UBlueprint* Blueprint, const FString& NodeId, bool bDisconnectPins = true);
    TResult<void> MoveNode(UBlueprint* Blueprint, const FString& NodeId, const FVector2D& Position);
    
    // Specialized node creation
    TResult<FString> CreateInputActionNode(UBlueprint* Blueprint, const FInputActionNodeParams& Params);
    TResult<FString> AddEvent(UBlueprint* Blueprint, const FEventConfiguration& Config);
    
    // Pin connections
    TResult<FPinConnectionResult> ConnectPins(UBlueprint* Blueprint, const FPinConnectionRequest& Request);
    TResult<FPinConnectionBatchResult> ConnectPinsBatch(UBlueprint* Blueprint, const TArray<FPinConnectionRequest>& Requests);
    
    // Pin disconnections
    TResult<FPinDisconnectionResult> DisconnectPins(UBlueprint* Blueprint, const FPinDisconnectionRequest& Request);
    TResult<FPinDisconnectionBatchResult> DisconnectPinsBatch(UBlueprint* Blueprint, const TArray<FPinDisconnectionRequest>& Requests);
    TResult<TArray<FPinConnectionInfo>> GetPinConnections(UBlueprint* Blueprint, const FString& NodeId);
    
    // Node configuration
    TResult<void> SetPinDefaultValue(UBlueprint* Blueprint, const FString& NodeId,
                                     const FString& PinName, const FString& Value);
    TResult<FString> GetPinDefaultValue(UBlueprint* Blueprint, const FString& NodeId,
                                       const FString& PinName);
    TResult<void> ConfigureNode(UBlueprint* Blueprint, const FString& NodeId,
                               const TMap<FString, FString>& Config);
    
    // Node discovery
    TResult<TArray<FNodeDescriptor>> DiscoverAvailableNodes(UBlueprint* Blueprint, 
                                                           const FString& SearchTerm);
    TResult<FNodeInfo> GetNodeDetails(UBlueprint* Blueprint, const FString& NodeId);
    TResult<TArray<FString>> ListNodes(UBlueprint* Blueprint, const FString& GraphName);
    TResult<TArray<FNodeInfo>> FindNodes(UBlueprint* Blueprint, const FString& GraphName,
                                        const FString& SearchTerm);
    TResult<TArray<FNodeInfo>> FindNodes(UBlueprint* Blueprint, const FNodeSearchCriteria& Criteria);
    
    // Node refresh/reconstruction
    TResult<void> RefreshNode(UBlueprint* Blueprint, const FString& NodeId, bool bCompile = true);
    TResult<TArray<FGraphInfo>> RefreshAllNodes(UBlueprint* Blueprint, bool bCompile = true);

private:
    /**
     * Helper method to resolve target graph by name
     * @param Blueprint Target blueprint
     * @param GraphName Graph name or scope (empty defaults to event graph)
     * @param OutError Error message if resolution fails
     * @return Resolved graph or nullptr on failure
     */
    UEdGraph* ResolveTargetGraph(UBlueprint* Blueprint, const FString& GraphName, FString& OutError);

    /**
     * Helper method to gather all candidate graphs from a blueprint
     * @param Blueprint Target blueprint
     * @param PreferredGraph Optional preferred graph to add first
     * @param OutGraphs Output array of graphs
     */
    void GatherCandidateGraphs(UBlueprint* Blueprint, UEdGraph* PreferredGraph, TArray<UEdGraph*>& OutGraphs);

    /**
     * Helper method to resolve a node by identifier (GUID, name, etc.)
     * @param Identifier Node identifier string
     * @param Graphs Graphs to search in
     * @param OutNode Output node if found
     * @param OutGraph Output graph containing the node
     * @return True if node was found
     */
    bool ResolveNodeIdentifier(const FString& Identifier, const TArray<UEdGraph*>& Graphs, 
                               UEdGraphNode*& OutNode, UEdGraph*& OutGraph);

    /**
     * Helper method to find a pin on a node by name
     * @param Node Node to search
     * @param PinName Pin name to find
     * @return Found pin or nullptr
     */
    UEdGraphPin* FindPin(UEdGraphNode* Node, const FString& PinName);
};<|MERGE_RESOLUTION|>--- conflicted
+++ resolved
@@ -181,7 +181,6 @@
 };
 
 /**
-<<<<<<< HEAD
  * Configuration for creating an event node
  */
 struct VIBEUE_API FEventConfiguration
@@ -189,7 +188,9 @@
     FString EventName;
     FVector2D Position;
     FString GraphName; // Optional: target graph name (defaults to EventGraph if empty or not specified)
-=======
+};
+
+/**
  * Search criteria for finding nodes in a blueprint
  */
 struct VIBEUE_API FNodeSearchCriteria
@@ -198,7 +199,6 @@
     FString NamePattern;     // Optional: Name pattern to match
     FString GraphScope;      // Optional: Graph name to search in (empty = all graphs)
     TOptional<FString> FunctionName;  // Reserved for future use: Function-scoped search
->>>>>>> a7114905
 };
 
 /**
