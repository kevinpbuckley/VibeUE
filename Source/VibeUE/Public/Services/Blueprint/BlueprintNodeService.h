--- conflicted
+++ resolved
@@ -172,42 +172,8 @@
 };
 
 /**
- * Detailed information about a pin
- */
-<<<<<<< HEAD
-struct VIBEUE_API FPinDetail
-{
-    FString PinName;
-    FString PinType;
-    FString Direction;  // "Input" or "Output"
-    bool bIsHidden;
-    bool bIsConnected;
-    FString DefaultValue;
-    FString DefaultObjectName;
-    FString DefaultTextValue;
-    bool bIsArray;
-    bool bIsReference;
-    TArray<FPinConnectionInfo> Connections;
-};
-
-/**
- * Comprehensive node details with pin information
- */
-struct VIBEUE_API FNodeDetails
-{
-    FString NodeId;
-    FString NodeType;
-    FString DisplayName;
-    FVector2D Position;
-    FString GraphName;
-    bool bCanUserDeleteNode;
-    FString Category;
-    FString Tooltip;
-    FString Keywords;
-    TArray<FPinDetail> InputPins;
-    TArray<FPinDetail> OutputPins;
-    TMap<FString, FString> Properties;
-=======
+ * Detailed information about a pin (used by DescribeNode from PR #115)
+ */
 struct VIBEUE_API FPinInfo
 {
     FString PinId;
@@ -234,7 +200,7 @@
 };
 
 /**
- * Detailed information about a blueprint node with pins
+ * Detailed information about a blueprint node with pins (used by DescribeNode from PR #115)
  */
 struct VIBEUE_API FDetailedNodeInfo
 {
@@ -256,7 +222,43 @@
     TSharedPtr<FJsonObject> CastMetadata;
     TArray<FPinInfo> Pins;
     TSharedPtr<FJsonObject> Metadata;
->>>>>>> 44186a70
+};
+
+/**
+ * Pin detail information (used by GetNodeDetails from PR #118)
+ */
+struct VIBEUE_API FPinDetail
+{
+    FString PinName;
+    FString PinType;
+    FString Direction;  // "Input" or "Output"
+    bool bIsHidden;
+    bool bIsConnected;
+    FString DefaultValue;
+    FString DefaultObjectName;
+    FString DefaultTextValue;
+    bool bIsArray;
+    bool bIsReference;
+    TArray<FPinConnectionInfo> Connections;
+};
+
+/**
+ * Comprehensive node details with pin information (used by GetNodeDetails from PR #118)
+ */
+struct VIBEUE_API FNodeDetails
+{
+    FString NodeId;
+    FString NodeType;
+    FString DisplayName;
+    FVector2D Position;
+    FString GraphName;
+    bool bCanUserDeleteNode;
+    FString Category;
+    FString Tooltip;
+    FString Keywords;
+    TArray<FPinDetail> InputPins;
+    TArray<FPinDetail> OutputPins;
+    TMap<FString, FString> Properties;
 };
 
 /**
