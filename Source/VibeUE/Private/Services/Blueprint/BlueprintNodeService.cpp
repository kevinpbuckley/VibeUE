#include "Services/Blueprint/BlueprintNodeService.h"
#include "Services/Blueprint/BlueprintGraphService.h"
#include "Core/ErrorCodes.h"
#include "Commands/CommonUtils.h"
#include "Commands/BlueprintReflection.h"
#include "Engine/Blueprint.h"
#include "EdGraph/EdGraph.h"
#include "EdGraph/EdGraphNode.h"
#include "EdGraph/EdGraphPin.h"
#include "EdGraphSchema_K2.h"
#include "K2Node.h"
#include "K2Node_InputAction.h"
#include "K2Node_CallFunction.h"
#include "K2Node_VariableGet.h"
#include "K2Node_VariableSet.h"
#include "K2Node_DynamicCast.h"
#include "K2Node_Timeline.h"
#include "BlueprintFunctionNodeSpawner.h"
#include "K2Node_Event.h"
#include "Kismet2/BlueprintEditorUtils.h"
#include "Kismet2/KismetEditorUtilities.h"
#include "Kismet2/KismetDebugUtilities.h"
#include "ScopedTransaction.h"
#include "Json.h"
#include "Misc/DefaultValueHelper.h"
#include "UObject/StrongObjectPtr.h"

DEFINE_LOG_CATEGORY_STATIC(LogBlueprintNodeService, Log, All);

// Internal namespace for node introspection helpers
namespace
{
    FString NormalizeGuid(const FGuid& Guid)
    {
        return Guid.ToString(EGuidFormats::DigitsWithHyphensInBraces);
    }

    FString DescribeGraphScope(const UBlueprint* Blueprint, const UEdGraph* Graph)
    {
        if (!Blueprint || !Graph)
        {
            return TEXT("unknown");
        }

        UEdGraph* MutableGraph = const_cast<UEdGraph*>(Graph);
        if (Blueprint->UbergraphPages.Contains(MutableGraph))
        {
            return TEXT("event");
        }
        if (Blueprint->FunctionGraphs.Contains(MutableGraph))
        {
            return TEXT("function");
        }
        if (Blueprint->MacroGraphs.Contains(MutableGraph))
        {
            return TEXT("macro");
        }
        if (Blueprint->IntermediateGeneratedGraphs.Contains(MutableGraph))
        {
            return TEXT("intermediate");
        }

        return TEXT("unknown");
    }

    FString DescribeExecState(const UEdGraphNode* Node)
    {
        if (!Node)
        {
            return TEXT("unknown");
        }

        if (const UK2Node_CallFunction* CallNode = Cast<UK2Node_CallFunction>(Node))
        {
            if (const UFunction* TargetFunction = CallNode->GetTargetFunction())
            {
                static const FName LatentMeta(TEXT("Latent"));
                if (TargetFunction->HasMetaData(LatentMeta))
                {
                    return TEXT("latent");
                }
            }
        }

        if (Node->IsA<UK2Node_Timeline>())
        {
            return TEXT("timeline");
        }

        if (const UK2Node* K2Node = Cast<UK2Node>(Node))
        {
            if (K2Node->IsNodePure())
            {
                return TEXT("pure");
            }
        }

        return TEXT("normal");
    }

    bool IsPureK2Node(const UEdGraphNode* Node)
    {
        if (const UK2Node* K2Node = Cast<UK2Node>(Node))
        {
            return K2Node->IsNodePure();
        }
        return false;
    }

    FString DescribePinDirection(EEdGraphPinDirection Direction)
    {
        return Direction == EGPD_Input ? TEXT("input") : TEXT("output");
    }

    FString DescribeContainerType(EPinContainerType ContainerType)
    {
        switch (ContainerType)
        {
            case EPinContainerType::Array: return TEXT("array");
            case EPinContainerType::Set:   return TEXT("set");
            case EPinContainerType::Map:   return TEXT("map");
            default:                       return TEXT("none");
        }
    }

    TSharedPtr<FJsonValue> ConvertLiteralToJson(const FString& Literal)
    {
        if (Literal.IsEmpty())
        {
            return MakeShared<FJsonValueNull>();
        }

        if (Literal.Equals(TEXT("true"), ESearchCase::IgnoreCase))
        {
            return MakeShared<FJsonValueBoolean>(true);
        }

        if (Literal.Equals(TEXT("false"), ESearchCase::IgnoreCase))
        {
            return MakeShared<FJsonValueBoolean>(false);
        }

        double NumericValue = 0.0;
        if (FDefaultValueHelper::ParseDouble(Literal, NumericValue))
        {
            return MakeShared<FJsonValueNumber>(NumericValue);
        }

        return MakeShared<FJsonValueString>(Literal);
    }

    TSharedPtr<FJsonValue> BuildDefaultValueJson(const UEdGraphPin* Pin)
    {
        if (!Pin)
        {
            return MakeShared<FJsonValueNull>();
        }

        if (Pin->DefaultObject)
        {
            return MakeShared<FJsonValueString>(Pin->DefaultObject->GetPathName());
        }

        if (!Pin->DefaultTextValue.IsEmpty())
        {
            return MakeShared<FJsonValueString>(Pin->DefaultTextValue.ToString());
        }

        if (!Pin->DefaultValue.IsEmpty())
        {
            return ConvertLiteralToJson(Pin->DefaultValue);
        }

        return MakeShared<FJsonValueNull>();
    }

    FString BuildPinIdentifier(const UEdGraphNode* Node, const UEdGraphPin* Pin)
    {
        if (!Node || !Pin)
        {
            return FString();
        }

        if (Pin->PersistentGuid.IsValid())
        {
            return NormalizeGuid(Pin->PersistentGuid);
        }

        return FString::Printf(TEXT("%s:%s"), *Node->NodeGuid.ToString(), *Pin->PinName.ToString());
    }
}

FBlueprintNodeService::FBlueprintNodeService(TSharedPtr<FServiceContext> Context)
    : FServiceBase(Context)
{
}

UEdGraph* FBlueprintNodeService::ResolveTargetGraph(UBlueprint* Blueprint, const FString& GraphName, FString& OutError)
{
    OutError.Reset();
    if (!Blueprint)
    {
        OutError = TEXT("Invalid blueprint");
        return nullptr;
    }

    if (GraphName.IsEmpty())
    {
        return FCommonUtils::FindOrCreateEventGraph(Blueprint);
    }

    for (UEdGraph* Graph : Blueprint->UbergraphPages)
    {
        if (Graph && Graph->GetName().Equals(GraphName, ESearchCase::IgnoreCase))
        {
            return Graph;
        }
    }

    for (UEdGraph* Graph : Blueprint->FunctionGraphs)
    {
        if (Graph && Graph->GetName().Equals(GraphName, ESearchCase::IgnoreCase))
        {
            return Graph;
        }
    }

    for (UEdGraph* Graph : Blueprint->MacroGraphs)
    {
        if (Graph && Graph->GetName().Equals(GraphName, ESearchCase::IgnoreCase))
        {
            return Graph;
        }
    }

    OutError = FString::Printf(TEXT("Graph '%s' not found"), *GraphName);
    return nullptr;
}

void FBlueprintNodeService::GatherCandidateGraphs(UBlueprint* Blueprint, UEdGraph* PreferredGraph, TArray<UEdGraph*>& OutGraphs)
{
    OutGraphs.Reset();
    if (!Blueprint)
    {
        return;
    }

    TSet<UEdGraph*> Seen;
    auto AddGraph = [&OutGraphs, &Seen](UEdGraph* Graph)
    {
        if (Graph && !Seen.Contains(Graph))
        {
            Seen.Add(Graph);
            OutGraphs.Add(Graph);
        }
    };

    AddGraph(PreferredGraph);
    for (UEdGraph* Graph : Blueprint->UbergraphPages) { AddGraph(Graph); }
    for (UEdGraph* Graph : Blueprint->FunctionGraphs) { AddGraph(Graph); }
    for (UEdGraph* Graph : Blueprint->MacroGraphs) { AddGraph(Graph); }
    for (UEdGraph* Graph : Blueprint->IntermediateGeneratedGraphs) { AddGraph(Graph); }
}

bool FBlueprintNodeService::ResolveNodeIdentifier(const FString& Identifier, const TArray<UEdGraph*>& Graphs, UEdGraphNode*& OutNode, UEdGraph*& OutGraph)
{
    OutNode = nullptr;
    OutGraph = nullptr;
    if (Identifier.IsEmpty()) { return false; }

    FString NormalizedIdentifier = Identifier;
    NormalizedIdentifier.ReplaceInline(TEXT("{"), TEXT(""));
    NormalizedIdentifier.ReplaceInline(TEXT("}"), TEXT(""));
    FString HyphenlessIdentifier = NormalizedIdentifier;
    HyphenlessIdentifier.ReplaceInline(TEXT("-"), TEXT(""));

    for (UEdGraph* Graph : Graphs)
    {
        if (!Graph) { continue; }
        for (UEdGraphNode* Node : Graph->Nodes)
        {
            if (!Node) { continue; }
            FString GuidString = Node->NodeGuid.ToString();
            GuidString.ReplaceInline(TEXT("{"), TEXT(""));
            GuidString.ReplaceInline(TEXT("}"), TEXT(""));
            FString HyphenlessGuid = GuidString;
            HyphenlessGuid.ReplaceInline(TEXT("-"), TEXT(""));

            if (GuidString.Equals(NormalizedIdentifier, ESearchCase::IgnoreCase) || HyphenlessGuid.Equals(HyphenlessIdentifier, ESearchCase::IgnoreCase))
            {
                OutNode = Node;
                OutGraph = Graph;
                return true;
            }

            const FString NodeName = Node->GetName();
            if (NodeName.Equals(NormalizedIdentifier, ESearchCase::IgnoreCase))
            {
                OutNode = Node;
                OutGraph = Graph;
                return true;
            }

            const FString TitleString = Node->GetNodeTitle(ENodeTitleType::ListView).ToString();
            if (TitleString.Equals(NormalizedIdentifier, ESearchCase::IgnoreCase))
            {
                OutNode = Node;
                OutGraph = Graph;
                return true;
            }
        }
    }
    return false;
}

UEdGraphPin* FBlueprintNodeService::FindPin(UEdGraphNode* Node, const FString& PinName)
{
    if (!Node || PinName.IsEmpty()) { return nullptr; }
    for (UEdGraphPin* Pin : Node->Pins)
    {
        if (Pin && Pin->PinName.ToString().Equals(PinName, ESearchCase::IgnoreCase)) { return Pin; }
    }
    for (UEdGraphPin* Pin : Node->Pins)
    {
        if (Pin && Pin->GetDisplayName().ToString().Equals(PinName, ESearchCase::IgnoreCase)) { return Pin; }
    }
    return nullptr;
}

TResult<UK2Node*> FBlueprintNodeService::CreateNode(UBlueprint* Blueprint, const FString& GraphName, const FString& NodeType, const FVector2D& Position)
{
    if (!Blueprint) { return TResult<UK2Node*>::Error(VibeUE::ErrorCodes::BLUEPRINT_NOT_FOUND, TEXT("Blueprint is null")); }
    auto ValidationResult = ValidateNotEmpty(NodeType, TEXT("NodeType"));
    if (ValidationResult.IsError()) { return TResult<UK2Node*>::Error(ValidationResult.GetErrorCode(), ValidationResult.GetErrorMessage()); }

    FString Error;
    UEdGraph* TargetGraph = ResolveTargetGraph(Blueprint, GraphName, Error);
    if (!TargetGraph) { return TResult<UK2Node*>::Error(VibeUE::ErrorCodes::GRAPH_NOT_FOUND, Error.IsEmpty() ? TEXT("Failed to resolve target graph") : Error); }

    TSharedPtr<FJsonObject> NodeParams = MakeShared<FJsonObject>();
    NodeParams->SetNumberField(TEXT("x"), Position.X);
    NodeParams->SetNumberField(TEXT("y"), Position.Y);
    
    UK2Node* NewNode = FBlueprintReflection::CreateNodeFromIdentifier(Blueprint, NodeType, NodeParams);
    if (!NewNode) { return TResult<UK2Node*>::Error(VibeUE::ErrorCodes::NODE_CREATE_FAILED, FString::Printf(TEXT("Failed to create node of type '%s'"), *NodeType)); }

    NewNode->NodePosX = FMath::RoundToInt(Position.X);
    NewNode->NodePosY = FMath::RoundToInt(Position.Y);
    FBlueprintEditorUtils::MarkBlueprintAsStructurallyModified(Blueprint);
    return TResult<UK2Node*>::Success(NewNode);
}

TResult<FNodeDeletionInfo> FBlueprintNodeService::DeleteNode(UBlueprint* Blueprint, const FString& NodeId, bool bDisconnectPins)
{
    if (!Blueprint)
    {
        return TResult<FNodeDeletionInfo>::Error(VibeUE::ErrorCodes::BLUEPRINT_NOT_FOUND, TEXT("Blueprint is null"));
    }
    
    auto ValidationResult = ValidateNotEmpty(NodeId, TEXT("NodeId"));
    if (ValidationResult.IsError())
    {
        return TResult<FNodeDeletionInfo>::Error(ValidationResult.GetErrorCode(), ValidationResult.GetErrorMessage());
    }

    TArray<UEdGraph*> CandidateGraphs;
    GatherCandidateGraphs(Blueprint, nullptr, CandidateGraphs);
    
    UEdGraphNode* NodeToDelete = nullptr;
    UEdGraph* NodeGraph = nullptr;
    if (!ResolveNodeIdentifier(NodeId, CandidateGraphs, NodeToDelete, NodeGraph))
    {
        return TResult<FNodeDeletionInfo>::Error(VibeUE::ErrorCodes::NODE_NOT_FOUND, 
            FString::Printf(TEXT("Node with ID '%s' not found"), *NodeId));
    }
    
    if (!NodeToDelete->CanUserDeleteNode())
    {
        return TResult<FNodeDeletionInfo>::Error(VibeUE::ErrorCodes::NODE_DELETE_FAILED, 
            FString::Printf(TEXT("Node '%s' cannot be deleted (protected engine node)"), *NodeId));
    }

    // Gather deletion info before deleting
    FNodeDeletionInfo DeletionInfo;
    DeletionInfo.NodeId = NodeToDelete->NodeGuid.ToString();
    DeletionInfo.NodeType = NodeToDelete->GetClass()->GetName();
    DeletionInfo.GraphName = NodeGraph ? NodeGraph->GetName() : TEXT("");
    DeletionInfo.bWasProtected = false;

    // Disconnect pins if requested and collect info
    if (bDisconnectPins)
    {
        for (UEdGraphPin* Pin : NodeToDelete->Pins)
        {
            if (Pin && Pin->LinkedTo.Num() > 0)
            {
                for (UEdGraphPin* LinkedPin : Pin->LinkedTo)
                {
                    if (LinkedPin && LinkedPin->GetOwningNode())
                    {
                        FPinConnectionInfo ConnInfo;
                        ConnInfo.SourceNodeId = DeletionInfo.NodeId;
                        ConnInfo.SourcePinName = Pin->PinName.ToString();
                        ConnInfo.TargetNodeId = LinkedPin->GetOwningNode()->NodeGuid.ToString();
                        ConnInfo.TargetPinName = LinkedPin->PinName.ToString();
                        ConnInfo.PinType = Pin->PinType.PinCategory.ToString();
                        DeletionInfo.DisconnectedPins.Add(ConnInfo);
                    }
                }
                Pin->BreakAllPinLinks();
            }
        }
    }

    // Delete the node
    const FScopedTransaction Transaction(NSLOCTEXT("VibeUE", "DeleteBlueprintNode", "Delete Blueprint Node"));
    
    if (NodeGraph)
    {
        NodeGraph->Modify();
        NodeGraph->RemoveNode(NodeToDelete, true);
        NodeGraph->NotifyGraphChanged();
    }
    else
    {
        NodeToDelete->Modify();
        NodeToDelete->DestroyNode();
    }
    
    FBlueprintEditorUtils::MarkBlueprintAsStructurallyModified(Blueprint);
    
    return TResult<FNodeDeletionInfo>::Success(DeletionInfo);
}

TResult<void> FBlueprintNodeService::MoveNode(UBlueprint* Blueprint, const FString& NodeId, const FVector2D& Position)
{
    if (!Blueprint) { return TResult<void>::Error(VibeUE::ErrorCodes::BLUEPRINT_NOT_FOUND, TEXT("Blueprint is null")); }
    auto ValidationResult = ValidateNotEmpty(NodeId, TEXT("NodeId"));
    if (ValidationResult.IsError()) { return TResult<void>::Error(ValidationResult.GetErrorCode(), ValidationResult.GetErrorMessage()); }

    TArray<UEdGraph*> CandidateGraphs;
    GatherCandidateGraphs(Blueprint, nullptr, CandidateGraphs);
    UEdGraphNode* TargetNode = nullptr;
    UEdGraph* NodeGraph = nullptr;
    if (!ResolveNodeIdentifier(NodeId, CandidateGraphs, TargetNode, NodeGraph)) { return TResult<void>::Error(VibeUE::ErrorCodes::NODE_NOT_FOUND, FString::Printf(TEXT("Node with ID '%s' not found"), *NodeId)); }

    const FScopedTransaction Transaction(NSLOCTEXT("VibeUE", "MoveBlueprintNode", "Move Blueprint Node"));
    if (NodeGraph) { NodeGraph->Modify(); }
    TargetNode->Modify();
    TargetNode->NodePosX = FMath::RoundToInt(Position.X);
    TargetNode->NodePosY = FMath::RoundToInt(Position.Y);
    if (NodeGraph) { NodeGraph->NotifyGraphChanged(); }
    FBlueprintEditorUtils::MarkBlueprintAsModified(Blueprint);
    return TResult<void>::Success();
}


TResult<TArray<FPinConnectionInfo>> FBlueprintNodeService::GetPinConnections(UBlueprint* Blueprint, const FString& NodeId)
{
    if (!Blueprint) { return TResult<TArray<FPinConnectionInfo>>::Error(VibeUE::ErrorCodes::BLUEPRINT_NOT_FOUND, TEXT("Blueprint is null")); }
    TArray<UEdGraph*> CandidateGraphs;
    GatherCandidateGraphs(Blueprint, nullptr, CandidateGraphs);
    UEdGraphNode* Node = nullptr;
    UEdGraph* NodeGraph = nullptr;
    if (!ResolveNodeIdentifier(NodeId, CandidateGraphs, Node, NodeGraph)) { return TResult<TArray<FPinConnectionInfo>>::Error(VibeUE::ErrorCodes::NODE_NOT_FOUND, FString::Printf(TEXT("Node '%s' not found"), *NodeId)); }
    TArray<FPinConnectionInfo> Connections;
    for (UEdGraphPin* Pin : Node->Pins)
    {
        if (Pin && Pin->LinkedTo.Num() > 0)
        {
            for (UEdGraphPin* LinkedPin : Pin->LinkedTo)
            {
                if (LinkedPin && LinkedPin->GetOwningNode())
                {
                    FPinConnectionInfo Info;
                    Info.SourceNodeId = NodeId;
                    Info.SourcePinName = Pin->PinName.ToString();
                    Info.TargetNodeId = LinkedPin->GetOwningNode()->NodeGuid.ToString();
                    Info.TargetPinName = LinkedPin->PinName.ToString();
                    Info.PinType = Pin->PinType.PinCategory.ToString();
                    Connections.Add(Info);
                }
            }
        }
    }
    return TResult<TArray<FPinConnectionInfo>>::Success(Connections);
}

TResult<void> FBlueprintNodeService::SetPinDefaultValue(UBlueprint* Blueprint, const FString& NodeId, const FString& PinName, const FString& Value)
{
    if (!Blueprint) { return TResult<void>::Error(VibeUE::ErrorCodes::BLUEPRINT_NOT_FOUND, TEXT("Blueprint is null")); }
    TArray<UEdGraph*> CandidateGraphs;
    GatherCandidateGraphs(Blueprint, nullptr, CandidateGraphs);
    UEdGraphNode* Node = nullptr;
    UEdGraph* NodeGraph = nullptr;
    if (!ResolveNodeIdentifier(NodeId, CandidateGraphs, Node, NodeGraph)) { return TResult<void>::Error(VibeUE::ErrorCodes::NODE_NOT_FOUND, FString::Printf(TEXT("Node '%s' not found"), *NodeId)); }
    UEdGraphPin* Pin = FindPin(Node, PinName);
    if (!Pin) { return TResult<void>::Error(VibeUE::ErrorCodes::PIN_NOT_FOUND, FString::Printf(TEXT("Pin '%s' not found on node '%s'"), *PinName, *NodeId)); }
    const FScopedTransaction Transaction(NSLOCTEXT("VibeUE", "SetPinDefaultValue", "Set Pin Default Value"));
    if (NodeGraph) { NodeGraph->Modify(); }
    Node->Modify();
    Pin->DefaultValue = Value;
    if (NodeGraph) { NodeGraph->NotifyGraphChanged(); }
    FBlueprintEditorUtils::MarkBlueprintAsModified(Blueprint);
    return TResult<void>::Success();
}

TResult<FString> FBlueprintNodeService::GetPinDefaultValue(UBlueprint* Blueprint, const FString& NodeId, const FString& PinName)
{
    if (!Blueprint) { return TResult<FString>::Error(VibeUE::ErrorCodes::BLUEPRINT_NOT_FOUND, TEXT("Blueprint is null")); }
    TArray<UEdGraph*> CandidateGraphs;
    GatherCandidateGraphs(Blueprint, nullptr, CandidateGraphs);
    UEdGraphNode* Node = nullptr;
    UEdGraph* NodeGraph = nullptr;
    if (!ResolveNodeIdentifier(NodeId, CandidateGraphs, Node, NodeGraph)) { return TResult<FString>::Error(VibeUE::ErrorCodes::NODE_NOT_FOUND, FString::Printf(TEXT("Node '%s' not found"), *NodeId)); }
    UEdGraphPin* Pin = FindPin(Node, PinName);
    if (!Pin) { return TResult<FString>::Error(VibeUE::ErrorCodes::PIN_NOT_FOUND, FString::Printf(TEXT("Pin '%s' not found on node '%s'"), *PinName, *NodeId)); }
    return TResult<FString>::Success(Pin->DefaultValue);
}

TResult<void> FBlueprintNodeService::ConfigureNode(UBlueprint* Blueprint, const FString& NodeId, const TMap<FString, FString>& Config)
{
    if (!Blueprint) { return TResult<void>::Error(VibeUE::ErrorCodes::BLUEPRINT_NOT_FOUND, TEXT("Blueprint is null")); }
    TArray<UEdGraph*> CandidateGraphs;
    GatherCandidateGraphs(Blueprint, nullptr, CandidateGraphs);
    UEdGraphNode* Node = nullptr;
    UEdGraph* NodeGraph = nullptr;
    if (!ResolveNodeIdentifier(NodeId, CandidateGraphs, Node, NodeGraph)) { return TResult<void>::Error(VibeUE::ErrorCodes::NODE_NOT_FOUND, FString::Printf(TEXT("Node '%s' not found"), *NodeId)); }
    const FScopedTransaction Transaction(NSLOCTEXT("VibeUE", "ConfigureNode", "Configure Node"));
    if (NodeGraph) { NodeGraph->Modify(); }
    Node->Modify();
    for (const auto& Pair : Config)
    {
        UEdGraphPin* Pin = FindPin(Node, Pair.Key);
        if (Pin) { Pin->DefaultValue = Pair.Value; }
    }
    if (NodeGraph) { NodeGraph->NotifyGraphChanged(); }
    FBlueprintEditorUtils::MarkBlueprintAsModified(Blueprint);
    return TResult<void>::Success();
}

TResult<TArray<FNodeDescriptor>> FBlueprintNodeService::DiscoverAvailableNodes(UBlueprint* Blueprint, const FString& SearchTerm)
{
    if (!Blueprint) { return TResult<TArray<FNodeDescriptor>>::Error(VibeUE::ErrorCodes::BLUEPRINT_NOT_FOUND, TEXT("Blueprint is null")); }
    TSharedPtr<FJsonObject> Result = FBlueprintReflection::GetAvailableBlueprintNodes(Blueprint, TEXT(""), SearchTerm, TEXT(""));
    TArray<FNodeDescriptor> Descriptors;
    if (Result.IsValid())
    {
        const TArray<TSharedPtr<FJsonValue>>* NodesArrayPtr = nullptr;
        if (Result->TryGetArrayField(TEXT("nodes"), NodesArrayPtr) && NodesArrayPtr)
        {
            for (const TSharedPtr<FJsonValue>& NodeValue : *NodesArrayPtr)
            {
                const TSharedPtr<FJsonObject>* NodeObjPtr = nullptr;
                if (NodeValue.IsValid() && NodeValue->TryGetObject(NodeObjPtr) && NodeObjPtr)
                {
                    const TSharedPtr<FJsonObject>& NodeObj = *NodeObjPtr;
                    FNodeDescriptor Desc;
                    NodeObj->TryGetStringField(TEXT("node_type"), Desc.NodeType);
                    NodeObj->TryGetStringField(TEXT("display_name"), Desc.DisplayName);
                    NodeObj->TryGetStringField(TEXT("category"), Desc.Category);
                    NodeObj->TryGetStringField(TEXT("description"), Desc.Description);
                    NodeObj->TryGetStringField(TEXT("spawner_key"), Desc.SpawnerKey);
                    const TArray<TSharedPtr<FJsonValue>>* KeywordsArrayPtr = nullptr;
                    if (NodeObj->TryGetArrayField(TEXT("keywords"), KeywordsArrayPtr) && KeywordsArrayPtr)
                    {
                        for (const TSharedPtr<FJsonValue>& KeywordValue : *KeywordsArrayPtr)
                        {
                            FString Keyword;
                            if (KeywordValue.IsValid() && KeywordValue->TryGetString(Keyword)) { Desc.Keywords.Add(Keyword); }
                        }
                    }
                    Descriptors.Add(Desc);
                }
            }
        }
    }
    return TResult<TArray<FNodeDescriptor>>::Success(Descriptors);
}

TResult<FNodeInfo> FBlueprintNodeService::GetNodeDetails(UBlueprint* Blueprint, const FString& NodeId)
{
    if (!Blueprint) { return TResult<FNodeInfo>::Error(VibeUE::ErrorCodes::BLUEPRINT_NOT_FOUND, TEXT("Blueprint is null")); }
    TArray<UEdGraph*> CandidateGraphs;
    GatherCandidateGraphs(Blueprint, nullptr, CandidateGraphs);
    UEdGraphNode* Node = nullptr;
    UEdGraph* NodeGraph = nullptr;
    if (!ResolveNodeIdentifier(NodeId, CandidateGraphs, Node, NodeGraph)) { return TResult<FNodeInfo>::Error(VibeUE::ErrorCodes::NODE_NOT_FOUND, FString::Printf(TEXT("Node '%s' not found"), *NodeId)); }
    FNodeInfo Info;
    Info.NodeId = Node->NodeGuid.ToString();
    Info.NodeType = Node->GetClass()->GetName();
    Info.DisplayName = Node->GetNodeTitle(ENodeTitleType::FullTitle).ToString();
    Info.Position = FVector2D(Node->NodePosX, Node->NodePosY);
    Info.GraphName = NodeGraph ? NodeGraph->GetName() : TEXT("");
    for (UEdGraphPin* Pin : Node->Pins)
    {
        if (Pin && Pin->LinkedTo.Num() > 0)
        {
            for (UEdGraphPin* LinkedPin : Pin->LinkedTo)
            {
                if (LinkedPin && LinkedPin->GetOwningNode())
                {
                    FPinConnectionInfo ConnInfo;
                    ConnInfo.SourceNodeId = Info.NodeId;
                    ConnInfo.SourcePinName = Pin->PinName.ToString();
                    ConnInfo.TargetNodeId = LinkedPin->GetOwningNode()->NodeGuid.ToString();
                    ConnInfo.TargetPinName = LinkedPin->PinName.ToString();
                    ConnInfo.PinType = Pin->PinType.PinCategory.ToString();
                    Info.Connections.Add(ConnInfo);
                }
            }
        }
    }
    return TResult<FNodeInfo>::Success(Info);
}

TResult<TArray<FString>> FBlueprintNodeService::ListNodes(UBlueprint* Blueprint, const FString& GraphName)
{
    if (!Blueprint) { return TResult<TArray<FString>>::Error(VibeUE::ErrorCodes::BLUEPRINT_NOT_FOUND, TEXT("Blueprint is null")); }
    FString Error;
    UEdGraph* TargetGraph = ResolveTargetGraph(Blueprint, GraphName, Error);
    TArray<UEdGraph*> Graphs;
    if (TargetGraph) { Graphs.Add(TargetGraph); }
    else { GatherCandidateGraphs(Blueprint, nullptr, Graphs); }
    TArray<FString> NodeIds;
    for (UEdGraph* Graph : Graphs)
    {
        if (Graph)
        {
            for (UEdGraphNode* Node : Graph->Nodes)
            {
                if (Node) { NodeIds.Add(Node->NodeGuid.ToString()); }
            }
        }
    }
    return TResult<TArray<FString>>::Success(NodeIds);
}

TResult<TArray<FNodeInfo>> FBlueprintNodeService::FindNodes(UBlueprint* Blueprint, const FString& GraphName, const FString& SearchTerm)
{
    if (!Blueprint)
    {
        return TResult<TArray<FNodeInfo>>::Error(VibeUE::ErrorCodes::BLUEPRINT_NOT_FOUND, TEXT("Blueprint is null"));
    }
    
    FString Error;
    UEdGraph* TargetGraph = ResolveTargetGraph(Blueprint, GraphName, Error);
    TArray<UEdGraph*> Graphs;
    if (TargetGraph)
    {
        Graphs.Add(TargetGraph);
    }
    else
    {
        GatherCandidateGraphs(Blueprint, nullptr, Graphs);
    }
    
    TArray<FNodeInfo> FoundNodes;
    FString LowerSearchTerm = SearchTerm.ToLower();
    
    for (UEdGraph* Graph : Graphs)
    {
        if (!Graph) continue;
        
        for (UEdGraphNode* Node : Graph->Nodes)
        {
            if (!Node) continue;
            
            // Search in node title, type, or GUID
            FString NodeTitle = Node->GetNodeTitle(ENodeTitleType::FullTitle).ToString().ToLower();
            FString NodeType = Node->GetClass()->GetName().ToLower();
            FString NodeGuid = Node->NodeGuid.ToString().ToLower();
            
            if (SearchTerm.IsEmpty() || 
                NodeTitle.Contains(LowerSearchTerm) ||
                NodeType.Contains(LowerSearchTerm) ||
                NodeGuid.Contains(LowerSearchTerm))
            {
                FNodeInfo Info;
                Info.NodeId = Node->NodeGuid.ToString();
                Info.NodeType = Node->GetClass()->GetName();
                Info.DisplayName = Node->GetNodeTitle(ENodeTitleType::FullTitle).ToString();
                Info.Position = FVector2D(Node->NodePosX, Node->NodePosY);
                Info.GraphName = Graph->GetName();
                FoundNodes.Add(Info);
            }
        }
    }
    
    return TResult<TArray<FNodeInfo>>::Success(FoundNodes);
}

TResult<TArray<FNodeInfo>> FBlueprintNodeService::FindNodes(UBlueprint* Blueprint, const FNodeSearchCriteria& Criteria)
{
    if (!Blueprint)
    {
        return TResult<TArray<FNodeInfo>>::Error(VibeUE::ErrorCodes::BLUEPRINT_NOT_FOUND, TEXT("Blueprint is null"));
    }
    
    // Validate that we have a node type to search for
    auto ValidationResult = ValidateNotEmpty(Criteria.NodeType, TEXT("NodeType"));
    if (ValidationResult.IsError())
    {
        return TResult<TArray<FNodeInfo>>::Error(ValidationResult.GetErrorCode(), ValidationResult.GetErrorMessage());
    }
    
    // Resolve target graph(s)
    FString Error;
    UEdGraph* TargetGraph = ResolveTargetGraph(Blueprint, Criteria.GraphScope, Error);
    TArray<UEdGraph*> Graphs;
    if (TargetGraph)
    {
        Graphs.Add(TargetGraph);
    }
    else
    {
        GatherCandidateGraphs(Blueprint, nullptr, Graphs);
    }
    
    // Use reflection-based node type resolution
    UClass* TargetNodeClass = FBlueprintReflection::ResolveNodeClass(Criteria.NodeType);
    if (!TargetNodeClass)
    {
        return TResult<TArray<FNodeInfo>>::Error(
            VibeUE::ErrorCodes::PARAM_INVALID,
            FString::Printf(TEXT("Unknown node type '%s' - reflection system could not resolve this node type"), *Criteria.NodeType)
        );
    }
    
    UE_LOG(LogBlueprintNodeService, Log, TEXT("FindNodes - Resolved node class via reflection: %s"), *TargetNodeClass->GetName());
    
    // Search through nodes using reflection-based type matching
    TArray<FNodeInfo> FoundNodes;
    FString LowerNamePattern = Criteria.NamePattern.ToLower();
    
    for (UEdGraph* Graph : Graphs)
    {
        if (!Graph) continue;
        
        UE_LOG(LogBlueprintNodeService, Verbose, TEXT("FindNodes - Searching %d nodes in graph '%s'"), Graph->Nodes.Num(), *Graph->GetName());
        
        for (UEdGraphNode* Node : Graph->Nodes)
        {
            if (!Node || !Node->IsA(TargetNodeClass))
            {
                continue;
            }
            
            // Apply name pattern filter if specified
            if (!Criteria.NamePattern.IsEmpty())
            {
                FString NodeTitle = Node->GetNodeTitle(ENodeTitleType::FullTitle).ToString().ToLower();
                FString NodeName = Node->GetName().ToLower();
                
                if (!NodeTitle.Contains(LowerNamePattern) && !NodeName.Contains(LowerNamePattern))
                {
                    continue;
                }
            }
            
            // Build node info
            FNodeInfo Info;
            Info.NodeId = Node->NodeGuid.ToString();
            Info.NodeType = Node->GetClass()->GetName();
            Info.DisplayName = Node->GetNodeTitle(ENodeTitleType::FullTitle).ToString();
            Info.Position = FVector2D(Node->NodePosX, Node->NodePosY);
            Info.GraphName = Graph->GetName();
            
            FoundNodes.Add(Info);
            
            UE_LOG(LogBlueprintNodeService, Verbose, TEXT("FindNodes - Found matching node: %s"), *Node->NodeGuid.ToString());
        }
    }
    
    UE_LOG(LogBlueprintNodeService, Log, TEXT("FindNodes - Found %d matching nodes for type: %s"), FoundNodes.Num(), *Criteria.NodeType);
    
    return TResult<TArray<FNodeInfo>>::Success(FoundNodes);
}

TResult<void> FBlueprintNodeService::RefreshNode(UBlueprint* Blueprint, const FString& NodeId, bool bCompile)
{
    if (!Blueprint)
    {
        return TResult<void>::Error(VibeUE::ErrorCodes::BLUEPRINT_NOT_FOUND, TEXT("Blueprint is null"));
    }
    
    TArray<UEdGraph*> CandidateGraphs;
    GatherCandidateGraphs(Blueprint, nullptr, CandidateGraphs);
    
    UEdGraphNode* Node = nullptr;
    UEdGraph* NodeGraph = nullptr;
    if (!ResolveNodeIdentifier(NodeId, CandidateGraphs, Node, NodeGraph))
    {
        return TResult<void>::Error(VibeUE::ErrorCodes::NODE_NOT_FOUND, 
            FString::Printf(TEXT("Node '%s' not found"), *NodeId));
    }
    
    const FScopedTransaction Transaction(NSLOCTEXT("VibeUE", "RefreshNode", "Refresh Blueprint Node"));
    
    if (Blueprint) Blueprint->Modify();
    if (NodeGraph) NodeGraph->Modify();
    if (Node)
    {
        Node->Modify();
        Node->ReconstructNode();
    }
    
    if (NodeGraph) NodeGraph->NotifyGraphChanged();
    
    if (Blueprint)
    {
        FBlueprintEditorUtils::MarkBlueprintAsStructurallyModified(Blueprint);
        if (bCompile)
        {
            FKismetEditorUtilities::CompileBlueprint(Blueprint);
        }
    }
    
    return TResult<void>::Success();
}

TResult<TArray<FGraphInfo>> FBlueprintNodeService::RefreshAllNodes(UBlueprint* Blueprint, bool bCompile)
{
    if (!Blueprint)
    {
        return TResult<TArray<FGraphInfo>>::Error(VibeUE::ErrorCodes::BLUEPRINT_NOT_FOUND, TEXT("Blueprint is null"));
    }
    
    TArray<UEdGraph*> Graphs;
    GatherCandidateGraphs(Blueprint, nullptr, Graphs);
    
    const FScopedTransaction Transaction(NSLOCTEXT("VibeUE", "RefreshAllNodes", "Refresh All Blueprint Nodes"));
    
    Blueprint->Modify();
    for (UEdGraph* Graph : Graphs)
    {
        if (Graph) Graph->Modify();
    }
    
    FBlueprintEditorUtils::RefreshAllNodes(Blueprint);
    
    TArray<FGraphInfo> GraphInfos;
    for (UEdGraph* Graph : Graphs)
    {
        if (!Graph) continue;
        
        Graph->NotifyGraphChanged();
        
        FGraphInfo Info;
        Info.Name = Graph->GetName();
        Info.Guid = Graph->GraphGuid.ToString();
        Info.NodeCount = Graph->Nodes.Num();
        
        // Determine graph type
        if (Blueprint->UbergraphPages.Contains(Graph))
        {
            Info.GraphType = TEXT("event");
        }
        else if (Blueprint->FunctionGraphs.Contains(Graph))
        {
            Info.GraphType = TEXT("function");
        }
        else if (Blueprint->MacroGraphs.Contains(Graph))
        {
            Info.GraphType = TEXT("macro");
        }
        else
        {
            Info.GraphType = TEXT("other");
        }
        
        GraphInfos.Add(Info);
    }
    
    FBlueprintEditorUtils::MarkBlueprintAsStructurallyModified(Blueprint);
    if (bCompile)
    {
        FKismetEditorUtilities::CompileBlueprint(Blueprint);
    }
    
    return TResult<TArray<FGraphInfo>>::Success(GraphInfos);
}

TResult<FString> FBlueprintNodeService::CreateInputActionNode(UBlueprint* Blueprint, const FInputActionNodeParams& Params)
{
    if (!Blueprint)
    {
        return TResult<FString>::Error(VibeUE::ErrorCodes::BLUEPRINT_NOT_FOUND, TEXT("Blueprint is null"));
    }
    
    auto ValidationResult = ValidateNotEmpty(Params.ActionName, TEXT("ActionName"));
    if (ValidationResult.IsError())
    {
        return TResult<FString>::Error(ValidationResult.GetErrorCode(), ValidationResult.GetErrorMessage());
    }
    
    // Resolve target graph (defaults to EventGraph)
    FString Error;
    UEdGraph* TargetGraph = ResolveTargetGraph(Blueprint, TEXT(""), Error);
    if (!TargetGraph)
    {
        return TResult<FString>::Error(VibeUE::ErrorCodes::GRAPH_NOT_FOUND, 
            Error.IsEmpty() ? TEXT("Failed to resolve target graph") : Error);
    }
    
    // Create input action node
    // Uses CommonUtils which handles graph modification, GUID generation, and pin allocation
    UK2Node_InputAction* InputActionNode = FCommonUtils::CreateInputActionNode(TargetGraph, Params.ActionName, Params.Position);
    if (!InputActionNode)
    {
        return TResult<FString>::Error(VibeUE::ErrorCodes::NODE_CREATE_FAILED, 
            FString::Printf(TEXT("Failed to create input action node for action '%s'"), *Params.ActionName));
    }
    
    // Mark blueprint as modified
    FBlueprintEditorUtils::MarkBlueprintAsModified(Blueprint);
    
    // Return node ID
    return TResult<FString>::Success(InputActionNode->NodeGuid.ToString());
}

<<<<<<< HEAD
TResult<FNodeDetails> FBlueprintNodeService::GetNodeDetailsExtended(UBlueprint* Blueprint, const FString& NodeId, 
                                                                     bool bIncludePins, bool bIncludeConnections)
{
    if (!Blueprint)
    {
        return TResult<FNodeDetails>::Error(VibeUE::ErrorCodes::BLUEPRINT_NOT_FOUND, TEXT("Blueprint is null"));
=======
TResult<FDetailedNodeInfo> FBlueprintNodeService::DescribeNode(UBlueprint* Blueprint, const FString& NodeId, bool bIncludePins, bool bIncludeInternalPins)
{
    if (!Blueprint)
    {
        return TResult<FDetailedNodeInfo>::Error(VibeUE::ErrorCodes::BLUEPRINT_NOT_FOUND, TEXT("Blueprint is null"));
>>>>>>> 44186a70
    }
    
    auto ValidationResult = ValidateNotEmpty(NodeId, TEXT("NodeId"));
    if (ValidationResult.IsError())
    {
<<<<<<< HEAD
        return TResult<FNodeDetails>::Error(ValidationResult.GetErrorCode(), ValidationResult.GetErrorMessage());
    }
    
    // Find the node
=======
        return TResult<FDetailedNodeInfo>::Error(ValidationResult.GetErrorCode(), ValidationResult.GetErrorMessage());
    }

>>>>>>> 44186a70
    TArray<UEdGraph*> CandidateGraphs;
    GatherCandidateGraphs(Blueprint, nullptr, CandidateGraphs);
    
    UEdGraphNode* Node = nullptr;
    UEdGraph* NodeGraph = nullptr;
    if (!ResolveNodeIdentifier(NodeId, CandidateGraphs, Node, NodeGraph))
    {
<<<<<<< HEAD
        return TResult<FNodeDetails>::Error(VibeUE::ErrorCodes::NODE_NOT_FOUND, 
            FString::Printf(TEXT("Node '%s' not found"), *NodeId));
    }
    
    // Build detailed node information
    FNodeDetails Details;
    Details.NodeId = Node->NodeGuid.ToString();
    Details.NodeType = Node->GetClass()->GetName();
    Details.DisplayName = Node->GetNodeTitle(ENodeTitleType::FullTitle).ToString();
    Details.Position = FVector2D(Node->NodePosX, Node->NodePosY);
    Details.GraphName = NodeGraph ? NodeGraph->GetName() : TEXT("");
    Details.bCanUserDeleteNode = Node->CanUserDeleteNode();
    
    // Get K2Node-specific metadata
    if (UK2Node* K2Node = Cast<UK2Node>(Node))
    {
        Details.Category = K2Node->GetMenuCategory().ToString();
        Details.Tooltip = K2Node->GetTooltipText().ToString();
        Details.Keywords = K2Node->GetKeywords().ToString();
    }
    
    // Gather pin details if requested
=======
        return TResult<FDetailedNodeInfo>::Error(VibeUE::ErrorCodes::NODE_NOT_FOUND, 
            FString::Printf(TEXT("Node with ID '%s' not found"), *NodeId));
    }

    FDetailedNodeInfo Info;
    Info.NodeId = NormalizeGuid(Node->NodeGuid);
    Info.DisplayName = Node->GetNodeTitle(ENodeTitleType::FullTitle).ToString();
    Info.ClassPath = Node->GetClass()->GetPathName();
    Info.GraphScope = DescribeGraphScope(Blueprint, NodeGraph);
    Info.GraphName = NodeGraph ? NodeGraph->GetName() : TEXT("");
    Info.GraphGuid = NodeGraph ? NormalizeGuid(NodeGraph->GraphGuid) : TEXT("");
    Info.Position = FVector2D(Node->NodePosX, Node->NodePosY);
    Info.Comment = Node->NodeComment;
    Info.bIsPure = IsPureK2Node(Node);
    Info.ExecState = DescribeExecState(Node);

    // Extract node descriptor if it's a K2Node
    if (UK2Node* AsK2Node = Cast<UK2Node>(Node))
    {
        TSharedPtr<FJsonObject> NodeParams;
        FString DerivedSpawnerKey;
        
        // Extract descriptor information using BlueprintReflection system
        if (UK2Node_CallFunction* FuncNode = Cast<UK2Node_CallFunction>(AsK2Node))
        {
            if (UFunction* TargetFunction = FuncNode->GetTargetFunction())
            {
                TStrongObjectPtr<UBlueprintFunctionNodeSpawner> TempSpawner(UBlueprintFunctionNodeSpawner::Create(TargetFunction));
                if (TempSpawner.IsValid())
                {
                    auto Descriptor = FBlueprintReflection::ExtractDescriptorFromSpawner(TempSpawner.Get(), Blueprint);
                    if (!Descriptor.SpawnerKey.IsEmpty())
                    {
                        Info.SpawnerKey = Descriptor.SpawnerKey;
                    }
                    Info.NodeDescriptor = Descriptor.ToJson();
                    
                    NodeParams = MakeShared<FJsonObject>();
                    NodeParams->SetStringField(TEXT("spawner_key"), Descriptor.SpawnerKey);
                    NodeParams->SetStringField(TEXT("function_name"), Descriptor.FunctionName);
                    if (!Descriptor.FunctionClassPath.IsEmpty())
                    {
                        NodeParams->SetStringField(TEXT("function_class"), Descriptor.FunctionClassPath);
                    }
                    NodeParams->SetBoolField(TEXT("is_static"), Descriptor.bIsStatic);
                    Info.NodeParams = NodeParams;
                    
                    if (Info.NodeDescriptor.IsValid() && Info.NodeDescriptor->HasField(TEXT("function_metadata")))
                    {
                        Info.FunctionMetadata = Info.NodeDescriptor->GetObjectField(TEXT("function_metadata"));
                    }
                }
            }
        }
        else if (UK2Node_VariableGet* VarGetNode = Cast<UK2Node_VariableGet>(AsK2Node))
        {
            const FName VariableName = VarGetNode->GetVarName();
            if (!VariableName.IsNone())
            {
                using FDescriptor = FBlueprintReflection::FNodeSpawnerDescriptor;
                FDescriptor Descriptor;
                Descriptor.NodeType = TEXT("variable_get");
                Descriptor.DisplayName = Node->GetNodeTitle(ENodeTitleType::ListView).ToString();
                Descriptor.NodeClassName = Node->GetClass()->GetName();
                Descriptor.NodeClassPath = Node->GetClass()->GetPathName();
                Descriptor.VariableName = VariableName.ToString();
                Descriptor.SpawnerKey = FString::Printf(TEXT("GET %s"), *Descriptor.VariableName);
                
                if (UEdGraphPin* ValuePin = VarGetNode->GetValuePin())
                {
                    Descriptor.VariableType = ValuePin->PinType.PinCategory.ToString();
                    if (ValuePin->PinType.PinSubCategoryObject.IsValid())
                    {
                        Descriptor.VariableTypePath = ValuePin->PinType.PinSubCategoryObject->GetPathName();
                    }
                }
                
                FBlueprintReflection::ExtractPinDescriptorsFromNode(VarGetNode, Descriptor.Pins);
                Descriptor.ExpectedPinCount = Descriptor.Pins.Num();
                
                Info.SpawnerKey = Descriptor.SpawnerKey;
                Info.NodeDescriptor = Descriptor.ToJson();
                
                NodeParams = MakeShared<FJsonObject>();
                NodeParams->SetStringField(TEXT("variable_name"), Descriptor.VariableName);
                NodeParams->SetStringField(TEXT("operation"), TEXT("get"));
                Info.NodeParams = NodeParams;
                
                if (Info.NodeDescriptor.IsValid() && Info.NodeDescriptor->HasField(TEXT("variable_metadata")))
                {
                    Info.VariableMetadata = Info.NodeDescriptor->GetObjectField(TEXT("variable_metadata"));
                }
            }
        }
        else if (UK2Node_VariableSet* VarSetNode = Cast<UK2Node_VariableSet>(AsK2Node))
        {
            const FName VariableName = VarSetNode->GetVarName();
            if (!VariableName.IsNone())
            {
                using FDescriptor = FBlueprintReflection::FNodeSpawnerDescriptor;
                FDescriptor Descriptor;
                Descriptor.NodeType = TEXT("variable_set");
                Descriptor.DisplayName = Node->GetNodeTitle(ENodeTitleType::ListView).ToString();
                Descriptor.NodeClassName = Node->GetClass()->GetName();
                Descriptor.NodeClassPath = Node->GetClass()->GetPathName();
                Descriptor.VariableName = VariableName.ToString();
                Descriptor.SpawnerKey = FString::Printf(TEXT("SET %s"), *Descriptor.VariableName);
                
                UEdGraphPin* ValuePin = VarSetNode->FindPin(VariableName, EGPD_Input);
                if (!ValuePin)
                {
                    for (UEdGraphPin* Pin : VarSetNode->Pins)
                    {
                        if (Pin && Pin->Direction == EGPD_Input && Pin->PinType.PinCategory != UEdGraphSchema_K2::PC_Exec)
                        {
                            ValuePin = Pin;
                            break;
                        }
                    }
                }
                
                if (ValuePin)
                {
                    Descriptor.VariableType = ValuePin->PinType.PinCategory.ToString();
                    if (ValuePin->PinType.PinSubCategoryObject.IsValid())
                    {
                        Descriptor.VariableTypePath = ValuePin->PinType.PinSubCategoryObject->GetPathName();
                    }
                }
                
                FBlueprintReflection::ExtractPinDescriptorsFromNode(VarSetNode, Descriptor.Pins);
                Descriptor.ExpectedPinCount = Descriptor.Pins.Num();
                
                Info.SpawnerKey = Descriptor.SpawnerKey;
                Info.NodeDescriptor = Descriptor.ToJson();
                
                NodeParams = MakeShared<FJsonObject>();
                NodeParams->SetStringField(TEXT("variable_name"), Descriptor.VariableName);
                NodeParams->SetStringField(TEXT("operation"), TEXT("set"));
                Info.NodeParams = NodeParams;
                
                if (Info.NodeDescriptor.IsValid() && Info.NodeDescriptor->HasField(TEXT("variable_metadata")))
                {
                    Info.VariableMetadata = Info.NodeDescriptor->GetObjectField(TEXT("variable_metadata"));
                }
            }
        }
        else if (UK2Node_DynamicCast* CastNode = Cast<UK2Node_DynamicCast>(AsK2Node))
        {
            if (UClass* TargetClass = CastNode->TargetType)
            {
                using FDescriptor = FBlueprintReflection::FNodeSpawnerDescriptor;
                FDescriptor Descriptor;
                Descriptor.NodeType = TEXT("dynamic_cast");
                Descriptor.DisplayName = Node->GetNodeTitle(ENodeTitleType::ListView).ToString();
                Descriptor.NodeClassName = Node->GetClass()->GetName();
                Descriptor.NodeClassPath = Node->GetClass()->GetPathName();
                Descriptor.TargetClassName = TargetClass->GetName();
                Descriptor.TargetClassPath = TargetClass->GetPathName();
                Descriptor.SpawnerKey = FString::Printf(TEXT("Cast To %s"), *Descriptor.TargetClassName);
                
                FBlueprintReflection::ExtractPinDescriptorsFromNode(CastNode, Descriptor.Pins);
                Descriptor.ExpectedPinCount = Descriptor.Pins.Num();
                
                Info.SpawnerKey = Descriptor.SpawnerKey;
                Info.NodeDescriptor = Descriptor.ToJson();
                
                NodeParams = MakeShared<FJsonObject>();
                NodeParams->SetStringField(TEXT("cast_target"), Descriptor.TargetClassPath);
                Info.NodeParams = NodeParams;
                
                if (Info.NodeDescriptor.IsValid() && Info.NodeDescriptor->HasField(TEXT("cast_metadata")))
                {
                    Info.CastMetadata = Info.NodeDescriptor->GetObjectField(TEXT("cast_metadata"));
                }
            }
        }
    }

    // Build pin information
>>>>>>> 44186a70
    if (bIncludePins)
    {
        for (UEdGraphPin* Pin : Node->Pins)
        {
            if (!Pin)
            {
                continue;
            }
<<<<<<< HEAD
            
            FPinDetail PinDetail;
            PinDetail.PinName = Pin->PinName.ToString();
            PinDetail.PinType = Pin->PinType.PinCategory.ToString();
            PinDetail.Direction = (Pin->Direction == EGPD_Input) ? TEXT("Input") : TEXT("Output");
            PinDetail.bIsHidden = Pin->bHidden;
            PinDetail.bIsConnected = Pin->LinkedTo.Num() > 0;
            PinDetail.DefaultValue = Pin->DefaultValue;
            PinDetail.DefaultObjectName = Pin->DefaultObject ? Pin->DefaultObject->GetName() : TEXT("");
            PinDetail.DefaultTextValue = Pin->DefaultTextValue.ToString();
            PinDetail.bIsArray = Pin->PinType.IsArray();
            PinDetail.bIsReference = Pin->PinType.bIsReference;
            
            // Gather connection details if requested
            if (bIncludeConnections && Pin->LinkedTo.Num() > 0)
            {
                for (UEdGraphPin* LinkedPin : Pin->LinkedTo)
                {
                    if (LinkedPin && LinkedPin->GetOwningNode())
                    {
                        FPinConnectionInfo ConnInfo;
                        ConnInfo.SourceNodeId = Details.NodeId;
                        ConnInfo.SourcePinName = Pin->PinName.ToString();
                        ConnInfo.TargetNodeId = LinkedPin->GetOwningNode()->NodeGuid.ToString();
                        ConnInfo.TargetPinName = LinkedPin->PinName.ToString();
                        ConnInfo.PinType = Pin->PinType.PinCategory.ToString();
                        PinDetail.Connections.Add(ConnInfo);
                    }
                }
            }
            
            // Add to appropriate collection
            if (Pin->Direction == EGPD_Input)
            {
                Details.InputPins.Add(PinDetail);
            }
            else
            {
                Details.OutputPins.Add(PinDetail);
            }
        }
    }
    
    return TResult<FNodeDetails>::Success(Details);
=======

            if (!bIncludeInternalPins && (Pin->bHidden || Pin->bAdvancedView))
            {
                continue;
            }

            FPinInfo PinInfo;
            PinInfo.PinId = BuildPinIdentifier(Node, Pin);
            PinInfo.Name = Pin->PinName.ToString();
            PinInfo.Direction = DescribePinDirection(Pin->Direction);
            PinInfo.Category = Pin->PinType.PinCategory.ToString();
            PinInfo.SubCategory = Pin->PinType.PinSubCategory.ToString();
            if (Pin->PinType.PinSubCategoryObject.IsValid())
            {
                PinInfo.PinTypePath = Pin->PinType.PinSubCategoryObject->GetPathName();
            }
            PinInfo.Container = DescribeContainerType(Pin->PinType.ContainerType);
            PinInfo.bIsConst = Pin->PinType.bIsConst;
            PinInfo.bIsReference = Pin->PinType.bIsReference;
            PinInfo.bIsArray = Pin->PinType.ContainerType == EPinContainerType::Array;
            PinInfo.bIsSet = Pin->PinType.ContainerType == EPinContainerType::Set;
            PinInfo.bIsMap = Pin->PinType.ContainerType == EPinContainerType::Map;
            PinInfo.bIsHidden = Pin->bHidden;
            PinInfo.bIsAdvanced = Pin->bAdvancedView;
            PinInfo.bIsConnected = Pin->LinkedTo.Num() > 0;
            PinInfo.Tooltip = Pin->PinToolTip;
            PinInfo.DefaultValue = Pin->DefaultValue;
            PinInfo.DefaultText = Pin->DefaultTextValue.ToString();
            if (Pin->DefaultObject)
            {
                PinInfo.DefaultObjectPath = Pin->DefaultObject->GetPathName();
            }
            PinInfo.DefaultValueJson = BuildDefaultValueJson(Pin);

            // Build links
            for (const UEdGraphPin* LinkedPin : Pin->LinkedTo)
            {
                if (!LinkedPin)
                {
                    continue;
                }

                const UEdGraphNode* LinkedNode = LinkedPin->GetOwningNode();
                TSharedPtr<FJsonObject> Link = MakeShared<FJsonObject>();
                if (LinkedNode)
                {
                    Link->SetStringField(TEXT("node_id"), NormalizeGuid(LinkedNode->NodeGuid));
                }
                Link->SetStringField(TEXT("pin_id"), BuildPinIdentifier(LinkedNode, LinkedPin));
                Link->SetStringField(TEXT("pin_name"), LinkedPin->PinName.ToString());
                PinInfo.Links.Add(Link);
            }

            Info.Pins.Add(PinInfo);
        }
    }

    // Build metadata
    TSharedPtr<FJsonObject> Metadata = MakeShared<FJsonObject>();
    Metadata->SetStringField(TEXT("guid"), NormalizeGuid(Node->NodeGuid));
    Metadata->SetNumberField(TEXT("node_flags"), static_cast<int64>(Node->GetFlags()));
    Metadata->SetBoolField(TEXT("has_compiler_message"), Node->bHasCompilerMessage);
    if (Node->bHasCompilerMessage)
    {
        Metadata->SetNumberField(TEXT("compiler_message_type"), Node->ErrorType);
        Metadata->SetStringField(TEXT("compiler_message"), Node->ErrorMsg);
    }
    Metadata->SetBoolField(TEXT("blueprint_has_breakpoints"), FKismetDebugUtilities::BlueprintHasBreakpoints(Blueprint));
    Info.Metadata = Metadata;

    return TResult<FDetailedNodeInfo>::Success(Info);
}

TResult<TArray<FDetailedNodeInfo>> FBlueprintNodeService::DescribeAllNodes(UBlueprint* Blueprint, const FString& GraphScope, 
                                                                           bool bIncludePins, bool bIncludeInternalPins,
                                                                           int32 Offset, int32 Limit)
{
    if (!Blueprint)
    {
        return TResult<TArray<FDetailedNodeInfo>>::Error(VibeUE::ErrorCodes::BLUEPRINT_NOT_FOUND, TEXT("Blueprint is null"));
    }

    // Resolve target graphs based on scope
    TArray<UEdGraph*> CandidateGraphs;
    FString Error;
    
    bool bAllGraphs = GraphScope.Equals(TEXT("all"), ESearchCase::IgnoreCase);
    if (!bAllGraphs && !GraphScope.IsEmpty())
    {
        UEdGraph* PreferredGraph = ResolveTargetGraph(Blueprint, GraphScope, Error);
        if (!PreferredGraph && !Error.IsEmpty())
        {
            return TResult<TArray<FDetailedNodeInfo>>::Error(VibeUE::ErrorCodes::GRAPH_NOT_FOUND, Error);
        }
        if (PreferredGraph)
        {
            GatherCandidateGraphs(Blueprint, PreferredGraph, CandidateGraphs);
        }
    }
    
    if (CandidateGraphs.Num() == 0)
    {
        GatherCandidateGraphs(Blueprint, nullptr, CandidateGraphs);
    }

    TArray<FDetailedNodeInfo> Results;
    int32 Skipped = 0;
    int32 Collected = 0;

    for (UEdGraph* Graph : CandidateGraphs)
    {
        if (!Graph)
        {
            continue;
        }

        for (UEdGraphNode* Node : Graph->Nodes)
        {
            if (!Node)
            {
                continue;
            }

            if (Skipped < Offset)
            {
                ++Skipped;
                continue;
            }

            if (Limit >= 0 && Collected >= Limit)
            {
                break;
            }

            // Describe this node
            auto DescribeResult = DescribeNode(Blueprint, Node->NodeGuid.ToString(), bIncludePins, bIncludeInternalPins);
            if (DescribeResult.IsSuccess())
            {
                Results.Add(DescribeResult.GetValue());
                ++Collected;
            }
            else
            {
                // Log failure for diagnostics but continue processing other nodes
                UE_LOG(LogBlueprintNodeService, Warning, TEXT("Failed to describe node %s: %s"), 
                    *Node->NodeGuid.ToString(), *DescribeResult.GetErrorMessage());
            }
        }

        if (Limit >= 0 && Collected >= Limit)
        {
            break;
        }
    }

    return TResult<TArray<FDetailedNodeInfo>>::Success(Results);
}

TSharedPtr<FJsonObject> FBlueprintNodeService::ConvertPinInfoToJson(const FPinInfo& PinInfo)
{
    TSharedPtr<FJsonObject> PinObject = MakeShared<FJsonObject>();
    PinObject->SetStringField(TEXT("pin_id"), PinInfo.PinId);
    PinObject->SetStringField(TEXT("name"), PinInfo.Name);
    PinObject->SetStringField(TEXT("direction"), PinInfo.Direction);
    PinObject->SetStringField(TEXT("category"), PinInfo.Category);
    PinObject->SetStringField(TEXT("subcategory"), PinInfo.SubCategory);
    if (!PinInfo.PinTypePath.IsEmpty())
    {
        PinObject->SetStringField(TEXT("pin_type_path"), PinInfo.PinTypePath);
    }
    PinObject->SetStringField(TEXT("container"), PinInfo.Container);
    PinObject->SetBoolField(TEXT("is_const"), PinInfo.bIsConst);
    PinObject->SetBoolField(TEXT("is_reference"), PinInfo.bIsReference);
    PinObject->SetBoolField(TEXT("is_array"), PinInfo.bIsArray);
    PinObject->SetBoolField(TEXT("is_set"), PinInfo.bIsSet);
    PinObject->SetBoolField(TEXT("is_map"), PinInfo.bIsMap);
    PinObject->SetBoolField(TEXT("is_hidden"), PinInfo.bIsHidden);
    PinObject->SetBoolField(TEXT("is_advanced"), PinInfo.bIsAdvanced);
    PinObject->SetBoolField(TEXT("is_connected"), PinInfo.bIsConnected);

    if (!PinInfo.Tooltip.IsEmpty())
    {
        PinObject->SetStringField(TEXT("tooltip"), PinInfo.Tooltip);
    }

    if (!PinInfo.DefaultValue.IsEmpty())
    {
        PinObject->SetStringField(TEXT("default_value"), PinInfo.DefaultValue);
    }
    if (!PinInfo.DefaultText.IsEmpty())
    {
        PinObject->SetStringField(TEXT("default_text"), PinInfo.DefaultText);
    }
    if (!PinInfo.DefaultObjectPath.IsEmpty())
    {
        PinObject->SetStringField(TEXT("default_object_path"), PinInfo.DefaultObjectPath);
    }

    if (PinInfo.DefaultValueJson.IsValid())
    {
        PinObject->SetField(TEXT("default_value_json"), PinInfo.DefaultValueJson);
    }

    TArray<TSharedPtr<FJsonValue>> LinksArray;
    for (const TSharedPtr<FJsonObject>& Link : PinInfo.Links)
    {
        LinksArray.Add(MakeShared<FJsonValueObject>(Link));
    }
    PinObject->SetArrayField(TEXT("links"), LinksArray);

    return PinObject;
}

TSharedPtr<FJsonObject> FBlueprintNodeService::ConvertNodeInfoToJson(const FDetailedNodeInfo& NodeInfo, bool bIncludePins)
{
    TSharedPtr<FJsonObject> NodeObject = MakeShared<FJsonObject>();
    NodeObject->SetStringField(TEXT("node_id"), NodeInfo.NodeId);
    NodeObject->SetStringField(TEXT("display_name"), NodeInfo.DisplayName);
    NodeObject->SetStringField(TEXT("class_path"), NodeInfo.ClassPath);
    NodeObject->SetStringField(TEXT("graph_scope"), NodeInfo.GraphScope);
    NodeObject->SetStringField(TEXT("graph_name"), NodeInfo.GraphName);
    NodeObject->SetStringField(TEXT("graph_guid"), NodeInfo.GraphGuid);

    TSharedPtr<FJsonObject> Position = MakeShared<FJsonObject>();
    Position->SetNumberField(TEXT("x"), NodeInfo.Position.X);
    Position->SetNumberField(TEXT("y"), NodeInfo.Position.Y);
    NodeObject->SetObjectField(TEXT("position"), Position);

    if (!NodeInfo.Comment.IsEmpty())
    {
        NodeObject->SetStringField(TEXT("comment"), NodeInfo.Comment);
    }

    NodeObject->SetBoolField(TEXT("is_pure"), NodeInfo.bIsPure);
    NodeObject->SetStringField(TEXT("exec_state"), NodeInfo.ExecState);

    if (NodeInfo.NodeDescriptor.IsValid())
    {
        NodeObject->SetObjectField(TEXT("node_descriptor"), NodeInfo.NodeDescriptor);
    }

    if (!NodeInfo.SpawnerKey.IsEmpty())
    {
        NodeObject->SetStringField(TEXT("spawner_key"), NodeInfo.SpawnerKey);
    }

    if (NodeInfo.NodeParams.IsValid())
    {
        NodeObject->SetObjectField(TEXT("node_params"), NodeInfo.NodeParams);
    }

    if (NodeInfo.FunctionMetadata.IsValid())
    {
        NodeObject->SetObjectField(TEXT("function_metadata"), NodeInfo.FunctionMetadata);
    }

    if (NodeInfo.VariableMetadata.IsValid())
    {
        NodeObject->SetObjectField(TEXT("variable_metadata"), NodeInfo.VariableMetadata);
    }

    if (NodeInfo.CastMetadata.IsValid())
    {
        NodeObject->SetObjectField(TEXT("cast_metadata"), NodeInfo.CastMetadata);
    }

    if (bIncludePins)
    {
        TArray<TSharedPtr<FJsonValue>> PinsArray;
        for (const FPinInfo& PinInfo : NodeInfo.Pins)
        {
            PinsArray.Add(MakeShared<FJsonValueObject>(ConvertPinInfoToJson(PinInfo)));
        }
        NodeObject->SetArrayField(TEXT("pins"), PinsArray);
    }

    if (NodeInfo.Metadata.IsValid())
    {
        NodeObject->SetObjectField(TEXT("metadata"), NodeInfo.Metadata);
    }

    return NodeObject;
}

TResult<FString> FBlueprintNodeService::AddEvent(UBlueprint* Blueprint, const FEventConfiguration& Config)
{
    if (!Blueprint)
    {
        return TResult<FString>::Error(VibeUE::ErrorCodes::BLUEPRINT_NOT_FOUND, TEXT("Blueprint is null"));
    }
    
    auto ValidationResult = ValidateNotEmpty(Config.EventName, TEXT("EventName"));
    if (ValidationResult.IsError())
    {
        return TResult<FString>::Error(ValidationResult.GetErrorCode(), ValidationResult.GetErrorMessage());
    }
    
    // Resolve target graph (defaults to EventGraph if Config.GraphName is empty)
    FString Error;
    UEdGraph* TargetGraph = ResolveTargetGraph(Blueprint, Config.GraphName, Error);
    if (!TargetGraph)
    {
        return TResult<FString>::Error(VibeUE::ErrorCodes::GRAPH_NOT_FOUND, 
            Error.IsEmpty() ? TEXT("Failed to resolve target graph") : Error);
    }
    
    // Create event node
    // Uses CommonUtils which handles graph modification, GUID generation, and pin allocation
    UK2Node_Event* EventNode = FCommonUtils::CreateEventNode(TargetGraph, Config.EventName, Config.Position);
    if (!EventNode)
    {
        return TResult<FString>::Error(VibeUE::ErrorCodes::NODE_CREATE_FAILED, 
            FString::Printf(TEXT("Failed to create event node for event '%s'"), *Config.EventName));
    }
    
    // Mark blueprint as modified
    FBlueprintEditorUtils::MarkBlueprintAsModified(Blueprint);
    
    // Return node ID
    return TResult<FString>::Success(EventNode->NodeGuid.ToString());
>>>>>>> 44186a70
}<|MERGE_RESOLUTION|>--- conflicted
+++ resolved
@@ -7,188 +7,14 @@
 #include "EdGraph/EdGraph.h"
 #include "EdGraph/EdGraphNode.h"
 #include "EdGraph/EdGraphPin.h"
-#include "EdGraphSchema_K2.h"
 #include "K2Node.h"
 #include "K2Node_InputAction.h"
-#include "K2Node_CallFunction.h"
-#include "K2Node_VariableGet.h"
-#include "K2Node_VariableSet.h"
-#include "K2Node_DynamicCast.h"
-#include "K2Node_Timeline.h"
-#include "BlueprintFunctionNodeSpawner.h"
-#include "K2Node_Event.h"
 #include "Kismet2/BlueprintEditorUtils.h"
 #include "Kismet2/KismetEditorUtilities.h"
-#include "Kismet2/KismetDebugUtilities.h"
 #include "ScopedTransaction.h"
 #include "Json.h"
-#include "Misc/DefaultValueHelper.h"
-#include "UObject/StrongObjectPtr.h"
 
 DEFINE_LOG_CATEGORY_STATIC(LogBlueprintNodeService, Log, All);
-
-// Internal namespace for node introspection helpers
-namespace
-{
-    FString NormalizeGuid(const FGuid& Guid)
-    {
-        return Guid.ToString(EGuidFormats::DigitsWithHyphensInBraces);
-    }
-
-    FString DescribeGraphScope(const UBlueprint* Blueprint, const UEdGraph* Graph)
-    {
-        if (!Blueprint || !Graph)
-        {
-            return TEXT("unknown");
-        }
-
-        UEdGraph* MutableGraph = const_cast<UEdGraph*>(Graph);
-        if (Blueprint->UbergraphPages.Contains(MutableGraph))
-        {
-            return TEXT("event");
-        }
-        if (Blueprint->FunctionGraphs.Contains(MutableGraph))
-        {
-            return TEXT("function");
-        }
-        if (Blueprint->MacroGraphs.Contains(MutableGraph))
-        {
-            return TEXT("macro");
-        }
-        if (Blueprint->IntermediateGeneratedGraphs.Contains(MutableGraph))
-        {
-            return TEXT("intermediate");
-        }
-
-        return TEXT("unknown");
-    }
-
-    FString DescribeExecState(const UEdGraphNode* Node)
-    {
-        if (!Node)
-        {
-            return TEXT("unknown");
-        }
-
-        if (const UK2Node_CallFunction* CallNode = Cast<UK2Node_CallFunction>(Node))
-        {
-            if (const UFunction* TargetFunction = CallNode->GetTargetFunction())
-            {
-                static const FName LatentMeta(TEXT("Latent"));
-                if (TargetFunction->HasMetaData(LatentMeta))
-                {
-                    return TEXT("latent");
-                }
-            }
-        }
-
-        if (Node->IsA<UK2Node_Timeline>())
-        {
-            return TEXT("timeline");
-        }
-
-        if (const UK2Node* K2Node = Cast<UK2Node>(Node))
-        {
-            if (K2Node->IsNodePure())
-            {
-                return TEXT("pure");
-            }
-        }
-
-        return TEXT("normal");
-    }
-
-    bool IsPureK2Node(const UEdGraphNode* Node)
-    {
-        if (const UK2Node* K2Node = Cast<UK2Node>(Node))
-        {
-            return K2Node->IsNodePure();
-        }
-        return false;
-    }
-
-    FString DescribePinDirection(EEdGraphPinDirection Direction)
-    {
-        return Direction == EGPD_Input ? TEXT("input") : TEXT("output");
-    }
-
-    FString DescribeContainerType(EPinContainerType ContainerType)
-    {
-        switch (ContainerType)
-        {
-            case EPinContainerType::Array: return TEXT("array");
-            case EPinContainerType::Set:   return TEXT("set");
-            case EPinContainerType::Map:   return TEXT("map");
-            default:                       return TEXT("none");
-        }
-    }
-
-    TSharedPtr<FJsonValue> ConvertLiteralToJson(const FString& Literal)
-    {
-        if (Literal.IsEmpty())
-        {
-            return MakeShared<FJsonValueNull>();
-        }
-
-        if (Literal.Equals(TEXT("true"), ESearchCase::IgnoreCase))
-        {
-            return MakeShared<FJsonValueBoolean>(true);
-        }
-
-        if (Literal.Equals(TEXT("false"), ESearchCase::IgnoreCase))
-        {
-            return MakeShared<FJsonValueBoolean>(false);
-        }
-
-        double NumericValue = 0.0;
-        if (FDefaultValueHelper::ParseDouble(Literal, NumericValue))
-        {
-            return MakeShared<FJsonValueNumber>(NumericValue);
-        }
-
-        return MakeShared<FJsonValueString>(Literal);
-    }
-
-    TSharedPtr<FJsonValue> BuildDefaultValueJson(const UEdGraphPin* Pin)
-    {
-        if (!Pin)
-        {
-            return MakeShared<FJsonValueNull>();
-        }
-
-        if (Pin->DefaultObject)
-        {
-            return MakeShared<FJsonValueString>(Pin->DefaultObject->GetPathName());
-        }
-
-        if (!Pin->DefaultTextValue.IsEmpty())
-        {
-            return MakeShared<FJsonValueString>(Pin->DefaultTextValue.ToString());
-        }
-
-        if (!Pin->DefaultValue.IsEmpty())
-        {
-            return ConvertLiteralToJson(Pin->DefaultValue);
-        }
-
-        return MakeShared<FJsonValueNull>();
-    }
-
-    FString BuildPinIdentifier(const UEdGraphNode* Node, const UEdGraphPin* Pin)
-    {
-        if (!Node || !Pin)
-        {
-            return FString();
-        }
-
-        if (Pin->PersistentGuid.IsValid())
-        {
-            return NormalizeGuid(Pin->PersistentGuid);
-        }
-
-        return FString::Printf(TEXT("%s:%s"), *Node->NodeGuid.ToString(), *Pin->PinName.ToString());
-    }
-}
 
 FBlueprintNodeService::FBlueprintNodeService(TSharedPtr<FServiceContext> Context)
     : FServiceBase(Context)
@@ -919,35 +745,21 @@
     return TResult<FString>::Success(InputActionNode->NodeGuid.ToString());
 }
 
-<<<<<<< HEAD
 TResult<FNodeDetails> FBlueprintNodeService::GetNodeDetailsExtended(UBlueprint* Blueprint, const FString& NodeId, 
                                                                      bool bIncludePins, bool bIncludeConnections)
 {
     if (!Blueprint)
     {
         return TResult<FNodeDetails>::Error(VibeUE::ErrorCodes::BLUEPRINT_NOT_FOUND, TEXT("Blueprint is null"));
-=======
-TResult<FDetailedNodeInfo> FBlueprintNodeService::DescribeNode(UBlueprint* Blueprint, const FString& NodeId, bool bIncludePins, bool bIncludeInternalPins)
-{
-    if (!Blueprint)
-    {
-        return TResult<FDetailedNodeInfo>::Error(VibeUE::ErrorCodes::BLUEPRINT_NOT_FOUND, TEXT("Blueprint is null"));
->>>>>>> 44186a70
     }
     
     auto ValidationResult = ValidateNotEmpty(NodeId, TEXT("NodeId"));
     if (ValidationResult.IsError())
     {
-<<<<<<< HEAD
         return TResult<FNodeDetails>::Error(ValidationResult.GetErrorCode(), ValidationResult.GetErrorMessage());
     }
     
     // Find the node
-=======
-        return TResult<FDetailedNodeInfo>::Error(ValidationResult.GetErrorCode(), ValidationResult.GetErrorMessage());
-    }
-
->>>>>>> 44186a70
     TArray<UEdGraph*> CandidateGraphs;
     GatherCandidateGraphs(Blueprint, nullptr, CandidateGraphs);
     
@@ -955,7 +767,6 @@
     UEdGraph* NodeGraph = nullptr;
     if (!ResolveNodeIdentifier(NodeId, CandidateGraphs, Node, NodeGraph))
     {
-<<<<<<< HEAD
         return TResult<FNodeDetails>::Error(VibeUE::ErrorCodes::NODE_NOT_FOUND, 
             FString::Printf(TEXT("Node '%s' not found"), *NodeId));
     }
@@ -978,7 +789,79 @@
     }
     
     // Gather pin details if requested
-=======
+    if (bIncludePins)
+    {
+        for (UEdGraphPin* Pin : Node->Pins)
+        {
+            if (!Pin)
+            {
+                continue;
+            }
+            
+            FPinDetail PinDetail;
+            PinDetail.PinName = Pin->PinName.ToString();
+            PinDetail.PinType = Pin->PinType.PinCategory.ToString();
+            PinDetail.Direction = (Pin->Direction == EGPD_Input) ? TEXT("Input") : TEXT("Output");
+            PinDetail.bIsHidden = Pin->bHidden;
+            PinDetail.bIsConnected = Pin->LinkedTo.Num() > 0;
+            PinDetail.DefaultValue = Pin->DefaultValue;
+            PinDetail.DefaultObjectName = Pin->DefaultObject ? Pin->DefaultObject->GetName() : TEXT("");
+            PinDetail.DefaultTextValue = Pin->DefaultTextValue.ToString();
+            PinDetail.bIsArray = Pin->PinType.IsArray();
+            PinDetail.bIsReference = Pin->PinType.bIsReference;
+            
+            // Gather connection details if requested
+            if (bIncludeConnections && Pin->LinkedTo.Num() > 0)
+            {
+                for (UEdGraphPin* LinkedPin : Pin->LinkedTo)
+                {
+                    if (LinkedPin && LinkedPin->GetOwningNode())
+                    {
+                        FPinConnectionInfo ConnInfo;
+                        ConnInfo.SourceNodeId = Details.NodeId;
+                        ConnInfo.SourcePinName = Pin->PinName.ToString();
+                        ConnInfo.TargetNodeId = LinkedPin->GetOwningNode()->NodeGuid.ToString();
+                        ConnInfo.TargetPinName = LinkedPin->PinName.ToString();
+                        ConnInfo.PinType = Pin->PinType.PinCategory.ToString();
+                        PinDetail.Connections.Add(ConnInfo);
+                    }
+                }
+            }
+            
+            // Add to appropriate collection
+            if (Pin->Direction == EGPD_Input)
+            {
+                Details.InputPins.Add(PinDetail);
+            }
+            else
+            {
+                Details.OutputPins.Add(PinDetail);
+            }
+        }
+    }
+    
+    return TResult<FNodeDetails>::Success(Details);
+}
+TResult<FDetailedNodeInfo> FBlueprintNodeService::DescribeNode(UBlueprint* Blueprint, const FString& NodeId, bool bIncludePins, bool bIncludeInternalPins)
+{
+    if (!Blueprint)
+    {
+        return TResult<FDetailedNodeInfo>::Error(VibeUE::ErrorCodes::BLUEPRINT_NOT_FOUND, TEXT("Blueprint is null"));
+    }
+    
+    auto ValidationResult = ValidateNotEmpty(NodeId, TEXT("NodeId"));
+    if (ValidationResult.IsError())
+    {
+        return TResult<FDetailedNodeInfo>::Error(ValidationResult.GetErrorCode(), ValidationResult.GetErrorMessage());
+    }
+
+    TArray<UEdGraph*> CandidateGraphs;
+    GatherCandidateGraphs(Blueprint, nullptr, CandidateGraphs);
+    
+    UEdGraphNode* Node = nullptr;
+    UEdGraph* NodeGraph = nullptr;
+    if (!ResolveNodeIdentifier(NodeId, CandidateGraphs, Node, NodeGraph))
+    {
         return TResult<FDetailedNodeInfo>::Error(VibeUE::ErrorCodes::NODE_NOT_FOUND, 
             FString::Printf(TEXT("Node with ID '%s' not found"), *NodeId));
     }
@@ -1159,7 +1042,6 @@
     }
 
     // Build pin information
->>>>>>> 44186a70
     if (bIncludePins)
     {
         for (UEdGraphPin* Pin : Node->Pins)
@@ -1168,52 +1050,6 @@
             {
                 continue;
             }
-<<<<<<< HEAD
-            
-            FPinDetail PinDetail;
-            PinDetail.PinName = Pin->PinName.ToString();
-            PinDetail.PinType = Pin->PinType.PinCategory.ToString();
-            PinDetail.Direction = (Pin->Direction == EGPD_Input) ? TEXT("Input") : TEXT("Output");
-            PinDetail.bIsHidden = Pin->bHidden;
-            PinDetail.bIsConnected = Pin->LinkedTo.Num() > 0;
-            PinDetail.DefaultValue = Pin->DefaultValue;
-            PinDetail.DefaultObjectName = Pin->DefaultObject ? Pin->DefaultObject->GetName() : TEXT("");
-            PinDetail.DefaultTextValue = Pin->DefaultTextValue.ToString();
-            PinDetail.bIsArray = Pin->PinType.IsArray();
-            PinDetail.bIsReference = Pin->PinType.bIsReference;
-            
-            // Gather connection details if requested
-            if (bIncludeConnections && Pin->LinkedTo.Num() > 0)
-            {
-                for (UEdGraphPin* LinkedPin : Pin->LinkedTo)
-                {
-                    if (LinkedPin && LinkedPin->GetOwningNode())
-                    {
-                        FPinConnectionInfo ConnInfo;
-                        ConnInfo.SourceNodeId = Details.NodeId;
-                        ConnInfo.SourcePinName = Pin->PinName.ToString();
-                        ConnInfo.TargetNodeId = LinkedPin->GetOwningNode()->NodeGuid.ToString();
-                        ConnInfo.TargetPinName = LinkedPin->PinName.ToString();
-                        ConnInfo.PinType = Pin->PinType.PinCategory.ToString();
-                        PinDetail.Connections.Add(ConnInfo);
-                    }
-                }
-            }
-            
-            // Add to appropriate collection
-            if (Pin->Direction == EGPD_Input)
-            {
-                Details.InputPins.Add(PinDetail);
-            }
-            else
-            {
-                Details.OutputPins.Add(PinDetail);
-            }
-        }
-    }
-    
-    return TResult<FNodeDetails>::Success(Details);
-=======
 
             if (!bIncludeInternalPins && (Pin->bHidden || Pin->bAdvancedView))
             {
@@ -1534,5 +1370,4 @@
     
     // Return node ID
     return TResult<FString>::Success(EventNode->NodeGuid.ToString());
->>>>>>> 44186a70
 }